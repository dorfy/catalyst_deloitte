--- conflicted
+++ resolved
@@ -84,12 +84,7 @@
     "dotenv": "^16.4.5",
     "dotenv-cli": "^7.4.2",
     "eslint": "^8.57.1",
-<<<<<<< HEAD
-    "eslint-config-next": "14.2.14",
-    "eslint-plugin-next-on-pages": "^1.13.5",
-=======
     "eslint-config-next": "14.2.15",
->>>>>>> a8da8298
     "postcss": "^8.4.47",
     "prettier": "^3.3.3",
     "prettier-plugin-tailwindcss": "^0.6.8",
